package org.kpipe.consumer;

import java.lang.System.Logger;
import java.lang.System.Logger.Level;
import java.time.Duration;
import java.util.*;
import java.util.concurrent.*;
import java.util.concurrent.atomic.AtomicLong;
import java.util.concurrent.atomic.AtomicReference;
import java.util.function.BiFunction;
import java.util.function.Function;
import java.util.function.Supplier;
import java.util.stream.Collectors;
import java.util.stream.StreamSupport;
import org.apache.kafka.clients.consumer.*;
import org.apache.kafka.common.errors.InterruptException;
import org.apache.kafka.common.errors.WakeupException;
import org.kpipe.config.AppConfig;
import org.kpipe.consumer.enums.ConsumerCommand;
import org.kpipe.consumer.enums.ConsumerState;
import org.kpipe.sink.ConsoleSink;
import org.kpipe.sink.MessageSink;

/**
 * A functional-style Kafka consumer that processes records using a provided function.
 *
 * <p>This consumer provides:
 *
 * <ul>
 *   <li>A simple functional interface for message processing
 *   <li>Built-in retry logic with configurable backoff
 *   <li>Support for sequential or parallel message processing
 *   <li>Thread-safe offset management for concurrent processing scenarios
 *   <li>Customizable error handling
 *   <li>Message sink support for processed records
 *   <li>Built-in metrics tracking
 *   <li>Graceful shutdown handling
 * </ul>
 *
 * <p>The offset management features:
 *
 * <ul>
 *   <li>Thread-safe tracking of offsets for concurrent processing
 *   <li>Ensures only contiguous completed offsets are committed
 *   <li>Commits offsets periodically at a configurable interval
 *   <li>Properly handles consumer rebalancing events
 *   <li>Prevents data loss during parallel processing
 *   <li>Handles non-sequential offset completion safely
 * </ul>
 *
 * <p>When using an OffsetManager, auto-commit is automatically disabled since offset commits are
 * managed explicitly.
 *
 * <p>Example usage:
 *
 * <pre>{@code
 * var consumer = FunctionalConsumer.<String, String>builder()
 *     .withProperties(kafkaProps)
 *     .withTopic("example-topic")
 *     .withProcessor(value -> processValue(value))
 *     .withRetry(3, Duration.ofSeconds(1))
 *     .withSequentialProcessing(false) // Set to true for ordered processing
 *     .withOffsetManagerProvider(consumer -> OffsetManager.builder(consumer)
 *         .withCommitInterval(Duration.ofSeconds(30))
 *         .withCommandQueue(commandQueue)
 *         .build())
 *     .build();
 *
 * consumer.start();
 * // Later when finished
 * consumer.close();
 * }</pre>
 *
 * @param <K> the type of keys in the consumed records
 * @param <V> the type of values in the consumed records
 */
public class FunctionalConsumer<K, V> implements AutoCloseable {

  private static final Logger LOGGER = System.getLogger(FunctionalConsumer.class.getName());

  // Metric key constants
  private static final String METRIC_MESSAGES_RECEIVED = "messagesReceived";
  private static final String METRIC_MESSAGES_PROCESSED = "messagesProcessed";
  private static final String METRIC_PROCESSING_ERRORS = "processingErrors";
  private static final String METRIC_RETRIES = "retries";

  private final Queue<ConsumerCommand> commandQueue;
  private final Consumer<K, V> kafkaConsumer;
  private final String topic;
  private final Function<V, V> processor;
  private final ExecutorService virtualThreadExecutor;
  private final Duration pollTimeout;
  private final MessageSink<K, V> messageSink;
  private final AtomicReference<Thread> consumerThread = new AtomicReference<>();
  private final Duration waitForMessagesTimeout;
  private final Duration threadTerminationTimeout;
  private final Duration executorTerminationTimeout;
  private final OffsetManager<K, V> offsetManager;
  private final ConsumerRebalanceListener rebalanceListener;
  private final java.util.function.Consumer<ProcessingError<K, V>> errorHandler;
  private final int maxRetries;
  private final Duration retryBackoff;
  private final AtomicReference<ConsumerState> state = new AtomicReference<>(ConsumerState.CREATED);
  private final boolean enableMetrics;
  private final boolean sequentialProcessing;
  private final Map<String, AtomicLong> metrics = new ConcurrentHashMap<>();

  /**
   * Represents an error that occurred during record processing. Contains the original record, the
   * exception that was thrown, and the number of retry attempts made.
   *
   * @param <K> the type of the record key
   * @param <V> the type of the record value
   * @param record the Kafka record that failed processing
   * @param exception the exception that occurred during processing
   * @param retryCount the number of retry attempts made
   */
  public record ProcessingError<K, V>(ConsumerRecord<K, V> record, Exception exception, int retryCount) {}

  /**
   * Creates a new builder for constructing {@link FunctionalConsumer} instances.
   *
   * @param <K> the type of keys in the consumed records
   * @param <V> the type of values in the consumed records
   * @return a new builder instance
   */
  public static <K, V> Builder<K, V> builder() {
    return new Builder<>();
  }

  /**
   * Builder for creating and configuring {@link FunctionalConsumer} instances.
   *
   * @param <K> the type of keys in the consumed records
   * @param <V> the type of values in the consumed records
   */
  public static class Builder<K, V> {

    private Builder() {}

    private Properties kafkaProps;
    private String topic;
    private Function<V, V> processor;
    private Duration pollTimeout = Duration.ofMillis(100);
    private java.util.function.Consumer<ProcessingError<K, V>> errorHandler = error -> {
      LOGGER.log(
        Level.WARNING,
        "Processing failed for record (topic=%s, partition=%d, offset=%d) after %d retries: %s".formatted(
            error.record().topic(),
            error.record().partition(),
            error.record().offset(),
            error.retryCount(),
            error.exception().getMessage()
          ),
        error.exception()
      );
    };
    private int maxRetries = 0;
    private Duration retryBackoff = Duration.ofMillis(500);
    private boolean enableMetrics = true;
    private boolean sequentialProcessing = false;
    private MessageSink<K, V> messageSink;
    private Duration waitForMessagesTimeout = AppConfig.DEFAULT_WAIT_FOR_MESSAGES;
    private Duration threadTerminationTimeout = AppConfig.DEFAULT_THREAD_TERMINATION;
    private Duration executorTerminationTimeout = AppConfig.DEFAULT_EXECUTOR_TERMINATION;
    private OffsetManager<K, V> offsetManager;
    private Function<Consumer<K, V>, OffsetManager<K, V>> offsetManagerProvider;
    private Supplier<Consumer<K, V>> consumerProvider;
    private Queue<ConsumerCommand> commandQueue;
    private ConsumerRebalanceListener rebalanceListener;

    /**
     * Sets the properties for the Kafka consumer.
     *
     * @param props The Kafka consumer properties
     * @return This builder instance for method chaining
     */
    public Builder<K, V> withProperties(final Properties props) {
      this.kafkaProps = props;
      return this;
    }

    /**
     * Sets the Kafka topic to consume from.
     *
     * @param topic The topic name
     * @return This builder instance for method chaining
     */
    public Builder<K, V> withTopic(final String topic) {
      this.topic = topic;
      return this;
    }

    /**
     * Sets the function to process each consumed message value.
     *
     * @param processor The function that transforms message values
     * @return This builder instance for method chaining
     */
    public Builder<K, V> withProcessor(final Function<V, V> processor) {
      this.processor = processor;
      return this;
    }

    /**
     * Sets the timeout duration for the consumer's poll operation.
     *
     * @param timeout The maximum time to wait for messages in each poll
     * @return This builder instance for method chaining
     */
    public Builder<K, V> withPollTimeout(final Duration timeout) {
      this.pollTimeout = timeout;
      return this;
    }

    /**
     * Sets the handler for processing errors.
     *
     * @param handler The consumer function that handles processing errors
     * @return This builder instance for method chaining
     */
    public Builder<K, V> withErrorHandler(final java.util.function.Consumer<ProcessingError<K, V>> handler) {
      this.errorHandler = handler;
      return this;
    }

    /**
     * Configures retry behavior for failed message processing.
     *
     * @param maxRetries Maximum number of retry attempts
     * @param backoff Duration to wait between retry attempts
     * @return This builder instance for method chaining
     */
    public Builder<K, V> withRetry(final int maxRetries, final Duration backoff) {
      this.maxRetries = maxRetries;
      this.retryBackoff = backoff;
      return this;
    }

    /**
     * Enables or disables metrics collection.
     *
     * @param enable Whether to enable a metrics collection
     * @return This builder instance for method chaining
     */
    public Builder<K, V> withMetrics(final boolean enable) {
      this.enableMetrics = enable;
      return this;
    }

    /**
     * Configures whether messages should be processed sequentially.
     *
     * @param sequential If true, messages will be processed in order; if false, parallel processing
     *     is used
     * @return This builder instance for method chaining
     */
    public Builder<K, V> withSequentialProcessing(final boolean sequential) {
      this.sequentialProcessing = sequential;
      return this;
    }

    /**
     * Sets the message sink that receives processed messages.
     *
     * @param messageSink The sink that handles successfully processed messages
     * @return This builder instance for method chaining
     */
    public Builder<K, V> withMessageSink(final MessageSink<K, V> messageSink) {
      this.messageSink = messageSink;
      return this;
    }

    /**
     * Sets the timeout for waiting for in-flight messages during shutdown.
     *
     * @param timeout Maximum time to wait for in-flight messages to complete
     * @return This builder instance for method chaining
     */
    public Builder<K, V> withWaitForMessagesTimeout(final Duration timeout) {
      this.waitForMessagesTimeout = Objects.requireNonNull(timeout);
      return this;
    }

    /**
     * Sets the timeout for waiting for the consumer thread to terminate during shutdown.
     *
     * @param timeout Maximum time to wait for the consumer thread to finish
     * @return This builder instance for method chaining
     */
    public Builder<K, V> withThreadTerminationTimeout(final Duration timeout) {
      this.threadTerminationTimeout = Objects.requireNonNull(timeout);
      return this;
    }

    /**
     * Sets a function to create a custom OffsetManager once the consumer is available. This
     * automatically disables auto-commit.
     *
     * @param provider A function that creates an OffsetManager given the consumer instance
     * @return This builder instance for method chaining
     */
    public Builder<K, V> withOffsetManagerProvider(final Function<Consumer<K, V>, OffsetManager<K, V>> provider) {
      this.offsetManagerProvider =
        consumer -> {
          final var offsetManager = Objects.requireNonNull(provider.apply(consumer), "OffsetManager cannot be null");
          this.rebalanceListener = offsetManager.createRebalanceListener();
          return offsetManager;
        };
      return this;
    }

    /**
     * Enables offset management with a custom offset manager implementation. This automatically
     * disables auto-commit.
     *
     * @param manager The custom offset manager to use
     * @return This builder instance for method chaining
     */
    public Builder<K, V> withOffsetManager(final OffsetManager<K, V> manager) {
      this.offsetManager = Objects.requireNonNull(manager, "OffsetManager cannot be null");
      this.rebalanceListener = manager.createRebalanceListener();
      return this;
    }

    /**
     * Sets a custom command queue for the consumer.
     *
     * @param commandQueue the queue to use for consumer commands
     * @return this Builder instance for method chaining
     */
    public Builder<K, V> withCommandQueue(final Queue<ConsumerCommand> commandQueue) {
      this.commandQueue = Objects.requireNonNull(commandQueue, "Command queue cannot be null");
      return this;
    }

    /**
     * Sets the supplier for providing a consumer instance.
     *
     * @param provider A supplier that returns a Consumer instance configured for processing
     *     messages
     * @return This builder instance for method chaining
     */
    public Builder<K, V> withConsumer(final Supplier<Consumer<K, V>> provider) {
      this.consumerProvider = provider;
      return this;
    }

    /**
     * Builds a new FunctionalConsumer with the configured settings.
     *
     * @return a new FunctionalConsumer instance
     * @throws IllegalArgumentException if any required parameters are invalid
     * @throws NullPointerException if any required parameters are null
     */
    public FunctionalConsumer<K, V> build() {
      Objects.requireNonNull(kafkaProps, "Kafka properties must be provided");
      Objects.requireNonNull(topic, "Topic must be provided");
      Objects.requireNonNull(processor, "Processor function must be provided");

      if (maxRetries < 0) {
        throw new IllegalArgumentException("Max retries cannot be negative");
      }

      if (pollTimeout.isNegative() || pollTimeout.isZero()) {
        throw new IllegalArgumentException("Poll timeout must be positive");
      }

      if (offsetManager != null || offsetManagerProvider != null) {
        kafkaProps.setProperty("enable.auto.commit", "false");
      }

      return new FunctionalConsumer<>(this);
    }
  }

  /**
   * Creates a new FunctionalConsumer using the provided builder.
   *
   * @param builder the builder containing the consumer configuration
   */
  public FunctionalConsumer(final Builder<K, V> builder) {
    this.kafkaConsumer =
      builder.consumerProvider != null
        ? builder.consumerProvider.get()
        : new KafkaConsumer<>(Objects.requireNonNull(builder.kafkaProps));
    this.topic = Objects.requireNonNull(builder.topic);
    this.processor = Objects.requireNonNull(builder.processor);
    this.pollTimeout = Objects.requireNonNull(builder.pollTimeout);
    this.errorHandler = builder.errorHandler;
    this.maxRetries = builder.maxRetries;
    this.retryBackoff = builder.retryBackoff;
    this.enableMetrics = builder.enableMetrics;
    this.sequentialProcessing = builder.sequentialProcessing;
    this.messageSink =
      builder.messageSink != null
        ? builder.messageSink
        : new ConsoleSink<>(System.getLogger(ConsoleSink.class.getName()), Level.INFO);
    this.waitForMessagesTimeout = builder.waitForMessagesTimeout;
    this.threadTerminationTimeout = builder.threadTerminationTimeout;
    this.executorTerminationTimeout = builder.executorTerminationTimeout;
    this.virtualThreadExecutor = Executors.newVirtualThreadPerTaskExecutor();
    this.offsetManager =
      builder.offsetManager != null
        ? builder.offsetManager
        : builder.offsetManagerProvider != null ? builder.offsetManagerProvider.apply(this.kafkaConsumer) : null;
    this.commandQueue = builder.commandQueue != null ? builder.commandQueue : new ConcurrentLinkedQueue<>();
    this.rebalanceListener = builder.rebalanceListener != null ? builder.rebalanceListener : null;

    initializeMetrics();
  }

  private void initializeMetrics() {
    if (enableMetrics) {
      metrics.put(METRIC_MESSAGES_RECEIVED, new AtomicLong(0));
      metrics.put(METRIC_MESSAGES_PROCESSED, new AtomicLong(0));
      metrics.put(METRIC_PROCESSING_ERRORS, new AtomicLong(0));
      metrics.put(METRIC_RETRIES, new AtomicLong(0));
    }
  }

  /**
   * Creates a message tracker that can monitor the state of in-flight messages. The tracker uses
   * the consumer's metrics to determine how many messages have been received versus processed.
   *
   * @return a new {@link MessageTracker} instance, or null if metrics are disabled
   */
  public MessageTracker createMessageTracker() {
    if (!enableMetrics) {
      LOGGER.log(Level.INFO, "Cannot create MessageTracker: metrics are disabled");
      return null;
    }

    return MessageTracker
      .builder()
      .withMetrics(this::getMetrics)
      .withReceivedMetricKey(METRIC_MESSAGES_RECEIVED)
      .withProcessedMetricKey(METRIC_MESSAGES_PROCESSED)
      .withErrorsMetricKey(METRIC_PROCESSING_ERRORS)
      .build();
  }

  /**
   * Starts the consumer thread and begins consuming messages from the configured topic. The
   * consumer will poll for records and process them asynchronously in virtual threads.
   *
   * @throws IllegalStateException if the consumer has already been started or was previously closed
   */
  public void start() {
    if (state.get() == ConsumerState.CLOSED) {
      throw new IllegalStateException("Cannot restart a closed consumer");
    }

    if (!state.compareAndSet(ConsumerState.CREATED, ConsumerState.RUNNING)) {
      LOGGER.log(Level.WARNING, "Consumer already running for topic {0}", topic);
      return;
    }

    if (offsetManager != null) {
      offsetManager.start();
    }

    if (rebalanceListener != null) {
      kafkaConsumer.subscribe(List.of(topic), rebalanceListener);
    } else {
      kafkaConsumer.subscribe(List.of(topic));
    }

    Thread.UncaughtExceptionHandler exceptionHandler = (thread, throwable) -> {
      LOGGER.log(Level.ERROR, "Uncaught exception in consumer thread: " + thread.getName(), throwable);
      state.set(ConsumerState.CLOSING);
    };

    final var thread = Thread
      .ofVirtual()
      .name("kafka-consumer-%s-%s".formatted(topic, UUID.randomUUID().toString().substring(0, 8)))
      .uncaughtExceptionHandler(exceptionHandler)
      .start(() -> {
        try {
          while (isRunning()) {
            processCommands();

            if (!isRunning()) {
              break;
            }

            if (isPaused()) {
              Thread.sleep(100);
              continue;
            }

            final var records = pollRecords();
            if (records != null && !records.isEmpty()) {
              processRecords(records);
            }
          }
        } catch (final InterruptedException e) {
          Thread.currentThread().interrupt();
          LOGGER.log(Level.INFO, "Consumer thread interrupted for topic {0}", topic);
        } catch (final Exception e) {
          LOGGER.log(Level.WARNING, "Error in consumer thread", e);
          throw e;
        } finally {
          try {
            kafkaConsumer.close();
            state.set(ConsumerState.CLOSED);
            LOGGER.log(Level.INFO, "Consumer closed for topic {0}", topic);
          } catch (final Exception e) {
            LOGGER.log(Level.WARNING, "Error closing Kafka consumer", e);
          }
        }
      });

    consumerThread.set(thread);
    LOGGER.log(Level.INFO, "Consumer started for topic {0}", topic);
  }

  /**
   * Pauses consumption from the topic. Any in-flight messages will continue processing, but no new
   * messages will be consumed until {@link #resume()} is called.
   *
   * <p>This method is idempotent - calling it multiple times has no additional effect.
   */
  public void pause() {
    final var currentState = state.get();

    // Don't send a pause command if already paused or closed
    if (currentState == ConsumerState.PAUSED || currentState == ConsumerState.CLOSED) {
      LOGGER.log(Level.INFO, "Consumer already paused or closed for topic {0}", topic);
      return;
    }

    // Always add command to the queue for proper test verification
    commandQueue.offer(ConsumerCommand.PAUSE);
    LOGGER.log(Level.INFO, "Consumer pause requested for topic {0}", topic);

    // Update state if not closed or closing
    if (currentState != ConsumerState.CLOSING) {
      state.set(ConsumerState.PAUSED);
    }
  }

  /**
   * Processes pending commands from the command queue.
   *
   * <p>This method polls commands from the internal command queue and executes the corresponding
   * actions:
   *
   * <ul>
   *   <li>{@code PAUSE} - Pauses consumption by calling {@code consumer.pause()}
   *   <li>{@code RESUME} - Resumes consumption by calling {@code consumer.resume()}
   *   <li>{@code CLOSE} - Initiates shutdown by setting the running flag to false
   * </ul>
   *
   * <p>Commands are processed in the order they were submitted to the queue. If an exception occurs
   * while processing a command, it will be caught and logged, allowing subsequent commands to be
   * processed.
   */
  public void processCommands() {
    ConsumerCommand command;
    while ((command = commandQueue.poll()) != null) {
      try {
        switch (command) {
          case PAUSE -> {
            kafkaConsumer.pause(kafkaConsumer.assignment());
            LOGGER.log(Level.INFO, "Consumer paused for topic {0}", topic);
          }
          case RESUME -> {
            kafkaConsumer.resume(kafkaConsumer.assignment());
            LOGGER.log(Level.INFO, "Consumer resumed for topic {0}", topic);
          }
          case CLOSE -> {
            state.set(ConsumerState.CLOSING);
            LOGGER.log(Level.INFO, "Consumer shutdown initiated for topic {0}", topic);
          }
          case TRACK_OFFSET -> {
            if (offsetManager != null && command.getRecord() != null) {
              @SuppressWarnings("unchecked")
<<<<<<< HEAD
              final var typedRecord = (ConsumerRecord<K, V>) command.getRecord();
              offsetManager.trackOffset(typedRecord);
=======
              final var record = (ConsumerRecord<K, V>) command.getRecord();
              offsetManager.trackOffset(record);
>>>>>>> e49ef2e4
            }
          }
          case MARK_OFFSET_PROCESSED -> {
            if (offsetManager != null && command.getRecord() != null) {
              @SuppressWarnings("unchecked")
<<<<<<< HEAD
              final var typedRecord = (ConsumerRecord<K, V>) command.getRecord();
              offsetManager.markOffsetProcessed(typedRecord);
=======
              final var record = (ConsumerRecord<K, V>) command.getRecord();
              offsetManager.markOffsetProcessed(record);
>>>>>>> e49ef2e4
            }
          }
          case COMMIT_OFFSETS -> {
            if (command.getOffsets() != null) {
              try {
                kafkaConsumer.commitSync(command.getOffsets());
                if (offsetManager != null && command.getCommitId() != null) {
                  offsetManager.notifyCommitComplete(command.getCommitId(), true);
                }
              } catch (final Exception e) {
                LOGGER.log(Level.WARNING, "Failed to commit offsets", e);
                if (offsetManager != null && command.getCommitId() != null) {
                  offsetManager.notifyCommitComplete(command.getCommitId(), false);
                }
              }
            }
          }
        }
      } catch (final Exception e) {
        LOGGER.log(Level.WARNING, "Error processing consumer command: {0}", command);
      }
    }
  }

  /**
   * Resumes consumption from the topic after being paused.
   *
   * <p>This method is idempotent - calling it multiple times has no additional effect.
   *
   * @throws IllegalStateException if the consumer has been closed
   */
  public void resume() {
    final var currentState = state.get();

    if (currentState == ConsumerState.CLOSED) {
      throw new IllegalStateException("Cannot resume a closed consumer");
    }

    // Don't send a resume command if already running
    if (currentState == ConsumerState.RUNNING) {
      LOGGER.log(Level.INFO, "Consumer already running for topic {0}", topic);
      return;
    }

    // Always add command to the queue for proper test verification
    commandQueue.offer(ConsumerCommand.RESUME);
    LOGGER.log(Level.INFO, "Consumer resume requested for topic {0}", topic);

    // Update state if not closing or closed
    if (currentState != ConsumerState.CLOSING) {
      state.set(ConsumerState.RUNNING);
    }
  }

  /**
   * Returns whether the consumer is currently paused.
   *
   * @return {@code true} if the consumer is paused, {@code false} otherwise
   */
  public boolean isPaused() {
    return state.get() == ConsumerState.PAUSED;
  }

  /**
   * Returns a snapshot of the current metrics collected by this consumer.
   *
   * <p>Available metrics include:
   *
   * <ul>
   *   <li>{@code messagesReceived} - count of records received from Kafka
   *   <li>{@code messagesProcessed} - count of records successfully processed
   *   <li>{@code processingErrors} - count of records that failed processing after all retries
   *   <li>{@code retries} - count of retry attempts made for failed records
   * </ul>
   *
   * @return a map of metric names to their current values, or an empty map if metrics are disabled
   */
  public Map<String, Long> getMetrics() {
    if (!enableMetrics) {
      return Map.of();
    }

    return metrics.entrySet().stream().collect(Collectors.toMap(Map.Entry::getKey, e -> e.getValue().get()));
  }

  /**
   * Returns whether the consumer is running.
   *
   * @return {@code true} if the consumer is running, {@code false} if it has been closed or not
   *     started
   */
  public boolean isRunning() {
    return state.get() == ConsumerState.RUNNING || state.get() == ConsumerState.PAUSED;
  }

  /**
   * Closes this consumer, stopping message consumption and processing.
   *
   * <p>This method performs a graceful shutdown by:
   *
   * <ol>
   *   <li>Setting the state to CLOSING to prevent new operations
   *   <li>Creating a message tracker to monitor in-flight messages
   *   <li>Signaling shutdown to stop accepting new messages
   *   <li>Waiting for all in-flight messages to complete processing
   *   <li>Waking up the consumer thread and waiting for its termination
   *   <li>Shutting down the virtual thread executor
   *   <li>Closing the offset manager to ensure final offsets are committed
   *   <li>Setting the state to CLOSED
   * </ol>
   *
   * <p>This method is idempotent - calling it multiple times has no additional effect.
   */
  @Override
  public void close() {
    // Only proceed if not already closed or closing
    if (
      !state.compareAndSet(ConsumerState.RUNNING, ConsumerState.CLOSING) &&
      !state.compareAndSet(ConsumerState.PAUSED, ConsumerState.CLOSING)
    ) {
      return; // Already closed or closing
    }

    // Create a tracker first to avoid missing in-flight messages
    final var tracker = createTrackerIfEnabled(waitForMessagesTimeout.toMillis());

    // Signal shutdown
    signalShutdown();

    // Wait for in-flight messages
    waitForInFlightMessages(tracker, waitForMessagesTimeout.toMillis());

    // Wake up consumer and wait for thread termination
    wakeupAndWaitForConsumerThread(threadTerminationTimeout.toMillis());

    // Shutdown executor
    shutdownExecutor(executorTerminationTimeout.toMillis());

    // Shutdown offset manager if enabled
    closeOffsetManager();

    // Ensure the state is set to CLOSED
    state.set(ConsumerState.CLOSED);
  }

  /**
   * Processes multiple Kafka records by submitting each one to the virtual thread executor.
   *
   * @param records the batch of records to process
   */
  protected void processRecords(final ConsumerRecords<K, V> records) {
    if (sequentialProcessing) {
      // Process sequentially for cases where order matters
      for (final var record : records.records(topic)) {
        // Track offset before processing
        if (offsetManager != null) {
          commandQueue.offer(ConsumerCommand.TRACK_OFFSET.withRecord(record));
        }
        processRecord(record);
      }
    } else {
      // Process in parallel using virtual threads
      StreamSupport
        .stream(records.records(topic).spliterator(), false)
        .forEach(record -> {
          // Track offset before submitting to virtual thread
          if (offsetManager != null) {
            commandQueue.offer(ConsumerCommand.TRACK_OFFSET.withRecord(record));
          }
          try {
            virtualThreadExecutor.submit(() -> {
              processRecord(record);
            });
          } catch (final RejectedExecutionException e) {
            // Handle task rejection (typically during shutdown)
            if (isRunning()) {
              LOGGER.log(Level.WARNING, "Task submission rejected, likely during shutdown", e);
              if (enableMetrics) {
                metrics.get(METRIC_PROCESSING_ERRORS).incrementAndGet();
              }
              errorHandler.accept(new ProcessingError<>(record, e, 0));
            }
          }
        });
    }
  }

  /**
   * Processes a single Kafka consumer record using the configured processor function.
   *
   * <p>This method applies the processor function to transform the record value while handling
   * exceptions with configurable retry logic. Processing occurs in the current virtual thread
   * without blocking operations that would impact carrier thread performance.
   *
   * <p>Metrics tracked during processing:
   *
   * <ul>
   *   <li>messagesReceived - Incremented when a record is received
   *   <li>messagesProcessed - Incremented for successful processing
   *   <li>retries - Incremented for each retry attempt (not counting initial attempt)
   *   <li>processingErrors - Incremented when processing fails after all retries
   * </ul>
   *
   * @param record The Kafka consumer record to process
   */
  protected void processRecord(final ConsumerRecord<K, V> record) {
    if (enableMetrics) {
      metrics.get(METRIC_MESSAGES_RECEIVED).incrementAndGet();
    }

    BiFunction<Integer, Exception, V> retryProcessor = new BiFunction<>() {
      @Override
      public V apply(final Integer attempt, final Exception previousException) {
        // If we've exceeded max retries, handle the error and return null
        if (attempt > maxRetries) {
          if (enableMetrics) {
            metrics.get(METRIC_PROCESSING_ERRORS).incrementAndGet();
          }

          LOGGER.log(
            Level.WARNING,
            "Failed to process message at offset %d after %d attempts: %s".formatted(
                record.offset(),
                attempt,
                previousException.getMessage()
              ),
            previousException
          );

          errorHandler.accept(new ProcessingError<>(record, previousException, maxRetries));
          return null;
        }

        // If this is a retry attempt, log and increment metrics
        if (attempt > 0) {
          if (enableMetrics) {
            metrics.get(METRIC_RETRIES).incrementAndGet();
          }

          LOGGER.log(
            Level.INFO,
            "Retrying message at offset %d (attempt %d of %d)".formatted(record.offset(), attempt, maxRetries)
          );

          // Wait before retry
          try {
            Thread.sleep(retryBackoff.toMillis());
          } catch (final InterruptedException ie) {
            Thread.currentThread().interrupt();
            return null;
          }
        }

        // Attempt to process the record
        try {
          return processor.apply(record.value());
        } catch (final Exception e) {
          // If processing fails, retry with an incremented attempt count
          return apply(attempt + 1, e);
        }
      }
    };

    // Process the record with retry logic starting at attempt 0
    final V processedValue = retryProcessor.apply(0, null);

    // If processing was successful, send to sink and update metrics
    if (processedValue != null) {
      messageSink.send(record, processedValue);

      if (enableMetrics) {
        metrics.get(METRIC_MESSAGES_PROCESSED).incrementAndGet();
      }
    }

    // Mark offset as processed regardless of success or failure
    if (offsetManager != null) {
      commandQueue.offer(ConsumerCommand.MARK_OFFSET_PROCESSED.withRecord(record));
    }
  }

  private ConsumerRecords<K, V> pollRecords() {
    return Optional
      .ofNullable(kafkaConsumer)
      .map(consumer -> {
        try {
          return consumer.poll(pollTimeout);
        } catch (final WakeupException e) {
          // Expected during shutdown, no need to log
          return null;
        } catch (final InterruptException e) {
          // Propagate interruption
          Thread.currentThread().interrupt();
          return null;
        } catch (final Exception e) {
          // Only log if we're not shutting down
          if (isRunning()) {
            LOGGER.log(Level.WARNING, "Error during Kafka poll operation", e);
          }
          return null;
        }
      })
      .orElse(null);
  }

  private MessageTracker createTrackerIfEnabled(final long waitForMessagesMs) {
    return (waitForMessagesMs > 0 && enableMetrics) ? createMessageTracker() : null;
  }

  private void signalShutdown() {
    pause();
    commandQueue.offer(ConsumerCommand.CLOSE);
  }

  private void waitForInFlightMessages(final MessageTracker tracker, final long waitForMessagesMs) {
    Optional
      .ofNullable(tracker)
      .ifPresent(t -> {
        try {
          long inFlightCount = t.getInFlightMessageCount();
          if (inFlightCount > 0) {
            LOGGER.log(Level.INFO, "Waiting for %d in-flight messages to complete".formatted(inFlightCount));
            t.waitForCompletion(waitForMessagesMs);
          }
        } catch (Exception e) {
          LOGGER.log(Level.WARNING, "Error waiting for in-flight messages", e);
        }
      });
  }

  private void wakeupAndWaitForConsumerThread(final long threadTerminationMs) {
    // Safe wakeup of the consumer using Optional
    Optional
      .ofNullable(kafkaConsumer)
      .ifPresent(consumer -> {
        try {
          consumer.wakeup();
        } catch (Exception e) {
          LOGGER.log(Level.WARNING, "Error during consumer wakeup", e);
        }
      });

    // Wait for thread termination using Optional
    Optional
      .ofNullable(consumerThread.get())
      .filter(Thread::isAlive)
      .ifPresent(thread -> {
        try {
          thread.join(threadTerminationMs);
        } catch (final InterruptedException e) {
          Thread.currentThread().interrupt();
          LOGGER.log(Level.WARNING, "Interrupted while waiting for consumer thread");
        }
      });
  }

  private void shutdownExecutor(final long executorTerminationMs) {
    try {
      virtualThreadExecutor.shutdown();
      if (!virtualThreadExecutor.awaitTermination(executorTerminationMs, TimeUnit.MILLISECONDS)) {
        LOGGER.log(Level.WARNING, "Not all processing tasks completed during shutdown");
        final var pending = virtualThreadExecutor.shutdownNow();
        LOGGER.log(Level.WARNING, "%d tasks were not processed".formatted(pending.size()));
      }
    } catch (final InterruptedException e) {
      Thread.currentThread().interrupt();
      virtualThreadExecutor.shutdownNow();
      LOGGER.log(Level.WARNING, "Interrupted while waiting for executor termination");
    }
  }

  private void closeOffsetManager() {
    if (offsetManager != null) {
      try {
        offsetManager.close();
      } catch (final Exception e) {
        LOGGER.log(Level.WARNING, "Error closing offset manager", e);
      }
    }
  }
}<|MERGE_RESOLUTION|>--- conflicted
+++ resolved
@@ -576,25 +576,15 @@
           case TRACK_OFFSET -> {
             if (offsetManager != null && command.getRecord() != null) {
               @SuppressWarnings("unchecked")
-<<<<<<< HEAD
-              final var typedRecord = (ConsumerRecord<K, V>) command.getRecord();
-              offsetManager.trackOffset(typedRecord);
-=======
               final var record = (ConsumerRecord<K, V>) command.getRecord();
               offsetManager.trackOffset(record);
->>>>>>> e49ef2e4
             }
           }
           case MARK_OFFSET_PROCESSED -> {
             if (offsetManager != null && command.getRecord() != null) {
               @SuppressWarnings("unchecked")
-<<<<<<< HEAD
-              final var typedRecord = (ConsumerRecord<K, V>) command.getRecord();
-              offsetManager.markOffsetProcessed(typedRecord);
-=======
               final var record = (ConsumerRecord<K, V>) command.getRecord();
               offsetManager.markOffsetProcessed(record);
->>>>>>> e49ef2e4
             }
           }
           case COMMIT_OFFSETS -> {
