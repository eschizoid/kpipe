--- conflicted
+++ resolved
@@ -647,30 +647,23 @@
 
     @Test
     void shouldHandleConcurrentAccess() throws Exception {
-      // Create a separate command queue for this test to avoid interference
-      final var testCommandQueue = new LinkedBlockingQueue<ConsumerCommand>();
-
       // Use a manager with a shorter interval for this test
       final var concurrentManager = OffsetManager
         .builder(mockConsumer)
-        .withCommandQueue(testCommandQueue)
+        .withCommandQueue(commandQueue)
         .withCommitInterval(Duration.ofMillis(500))
         .build();
 
-      // Start a thread to handle commit commands
-      final var commandHandler = Thread
-        .ofPlatform()
-        .daemon()
-        .start(() -> {
+      final var threadCount = 5;
+      final var offsetsPerThread = 100;
+      final var startLatch = new CountDownLatch(1);
+      final var completionLatch = new CountDownLatch(threadCount);
+
+      // Create multiple threads updating offsets
+      for (var i = 0; i < threadCount; i++) {
+        final int threadId = i;
+        new Thread(() -> {
           try {
-<<<<<<< HEAD
-            while (true) {
-              final var cmd = testCommandQueue.poll(1, TimeUnit.SECONDS);
-              if (cmd == null) continue;
-              if (cmd.equals(ConsumerCommand.COMMIT_OFFSETS) && cmd.getCommitId() != null) {
-                concurrentManager.notifyCommitComplete(cmd.getCommitId(), true);
-              }
-=======
             startLatch.await(); // Wait for all threads to be ready
             // Each thread processes its own range of offsets
             for (int j = 0; j < offsetsPerThread; j++) {
@@ -678,61 +671,27 @@
               final var record = new ConsumerRecord<>(TOPIC, 0, offset, "key", "value");
               concurrentManager.trackOffset(record);
               concurrentManager.markOffsetProcessed(record);
->>>>>>> e49ef2e4
             }
-          } catch (final InterruptedException e) {
-            // Thread interrupted, exit
+          } catch (final Exception e) {
+            fail("Exception in test thread: " + e.getMessage());
+          } finally {
+            completionLatch.countDown();
           }
-        });
-
-      try {
-        final var threadCount = 3;
-        final var offsetsPerThread = 20;
-        final var startLatch = new CountDownLatch(1);
-        final var completionLatch = new CountDownLatch(threadCount);
-
-        // Create multiple threads updating offsets
-        for (var i = 0; i < threadCount; i++) {
-          final int threadId = i;
-          Thread
-            .ofPlatform()
-            .daemon()
-            .start(() -> {
-              try {
-                startLatch.await(); // Wait for all threads to be ready
-                // Each thread processes its own range of offsets
-                for (var j = 0; j < offsetsPerThread; j++) {
-                  final var offset = threadId * offsetsPerThread + j;
-                  concurrentManager.trackOffset(partition, offset);
-                  concurrentManager.markOffsetProcessed(partition, offset);
-                }
-              } catch (final Exception e) {
-                fail("Exception in test thread: " + e.getMessage());
-              } finally {
-                completionLatch.countDown();
-              }
-            });
-        }
-
-        // Start the manager
-        concurrentManager.start();
-
-        // Start all threads simultaneously
-        startLatch.countDown();
-
-        // Wait for all threads to complete
-        assertTrue(completionLatch.await(3, TimeUnit.SECONDS), "All threads should complete in time");
-
-        // Give time for offsets to be processed
-        Thread.sleep(200);
-
-        // Force final commit and verify
-        boolean commitResult = concurrentManager.commitSyncAndWait(3);
-        assertTrue(commitResult, "Commit should succeed");
-      } finally {
-        // Ensure the command handler thread is interrupted
-        commandHandler.interrupt();
+        })
+          .start();
       }
+
+      // Start all threads simultaneously
+      startLatch.countDown();
+
+      // Wait for all threads to complete
+      assertTrue(completionLatch.await(3, TimeUnit.SECONDS), "All threads should complete in time");
+
+      // Give time for offsets to be processed
+      Thread.sleep(200);
+
+      // Force final commit and verify
+      concurrentManager.commitSyncAndWait(1);
     }
   }
 
@@ -741,56 +700,20 @@
 
     @Test
     void shouldRespectBuilderConfigurations() {
-      // Create a separate command queue for this test to avoid interference
-      final var testCommandQueue = new LinkedBlockingQueue<ConsumerCommand>();
-
       // Create a manager with custom configuration
       final var record = new ConsumerRecord<>(TOPIC, 0, 101L, "key", "value");
       final var customManager = OffsetManager
         .builder(mockConsumer)
-        .withCommandQueue(testCommandQueue)
+        .withCommandQueue(commandQueue)
         .withCommitInterval(Duration.ofMillis(200))
         .build();
 
-<<<<<<< HEAD
-      // Start a thread to handle commit commands
-      final var commandHandler = Thread
-        .ofPlatform()
-        .daemon()
-        .start(() -> {
-          try {
-            while (true) {
-              final var cmd = testCommandQueue.poll(1, TimeUnit.SECONDS);
-              if (cmd == null) continue;
-              if (cmd.equals(ConsumerCommand.COMMIT_OFFSETS) && cmd.getCommitId() != null) {
-                customManager.notifyCommitComplete(cmd.getCommitId(), true);
-              }
-            }
-          } catch (final InterruptedException e) {
-            // Thread interrupted, exit
-          }
-        });
-
-      try {
-        // Verify it can be created and closed without exceptions
-        assertDoesNotThrow(() -> {
-          customManager.start();
-          customManager.trackOffset(partition, 101L);
-          customManager.markOffsetProcessed(partition, 101L);
-          customManager.close();
-        });
-      } finally {
-        // Ensure the command handler thread is interrupted
-        commandHandler.interrupt();
-      }
-=======
       // Verify it can be created and closed without exceptions
       assertDoesNotThrow(() -> {
         customManager.trackOffset(record);
         customManager.markOffsetProcessed(record);
         customManager.close();
       });
->>>>>>> e49ef2e4
     }
   }
 
